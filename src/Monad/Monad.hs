{-# LANGUAGE NoImplicitPrelude #-}

module Monad.Monad where

<<<<<<< HEAD
import Core(IO, Num(..), Ord(..), Maybe(..), Bool(..), Int, (=<<), (.), const, id)
import qualified Prelude as P(return, (=<<))
import Intro.Id(Id(..))
import Intro.Optional(Optional(..), bindOptional)
import Structure.List(List(..), flatMap, foldRight)
=======
import Core
import qualified Prelude as P
import Intro.Id
import Intro.Optional
import Structure.List
>>>>>>> 91a77254

-- $setup
-- >>> import Core(Eq(..), Num(..), Ord(..), even)
-- >>> import Structure.List(product, sum, len, filter, listh)

class Monad m where
  bind ::
    (a -> m b)
    -> m a
    -> m b
  return ::
    a
    -> m a
  -- Exercise 6
  -- Relative Difficulty: 3
  -- (use bind and return)
  --
  -- | Witness that all things with bind and return also have fmap.
  --
  -- >>> fmap' (+1) (Id 2)
  -- Id 3
  --
  -- >>> fmap' (+1) Nil
  -- []
  --
  -- >>> fmap' (+1) (1 :. 2 :. 3 :. Nil)
  -- [2,3,4]
  fmap' ::
    (a -> b)
    -> m a
    -> m b
  fmap' f =
    bind (return . f)

-- Exercise 7
-- Relative Difficulty: 1
--
-- | Binds a function on the Id monad.
--
-- >>> bind (\x -> Id(x+1)) (Id 2)
-- Id 3
--
-- prop> return x == Id x
instance Monad Id where
  bind f (Id a) =
    f a
  return =
    Id

-- Exercise 8
-- Relative Difficulty: 2
--
-- | Binds a function on the List monad.
--
-- >>> bind (\n -> n :. n :. Nil) (1 :. 2 :. 3 :. Nil)
-- [1,1,2,2,3,3]
--
-- prop> return x == x :. Nil
instance Monad List where
  bind =
    flatMap
  return =
    (:. Nil)

-- Exercise 9
-- Relative Difficulty: 2
--
-- | Binds a function on the Optional monad.
--
-- >>> bind (\n -> Full (n + n)) (Full 7)
-- Full 14
--
-- prop> return x == Full x
instance Monad Optional where
  bind =
    bindOptional
  return =
    Full

-- Exercise 10
-- Relative Difficulty: 3
--
-- | Binds a function on the reader ((->) t) monad.
--
-- >>> bind (*) (+10) 7
-- 119
--
-- prop> return x y == x
instance Monad ((->) t) where
  bind f g x =
    f (g x) x
  return =
    const

-- Exercise 11
-- Relative Difficulty: 2
--
-- | Flattens a combined structure to a single structure.
--
-- >>> flatten' ((1 :. 2 :. 3 :. Nil) :. (1 :. 2 :. Nil) :. Nil)
-- [1,2,3,1,2]
--
-- >>> flatten' (Full Empty)
-- Empty
--
-- >>> flatten' (Full (Full 7))
-- Full 7
--
-- >>> flatten' (+) 7
-- 14
flatten' ::
  Monad m =>
  m (m a)
  -> m a
flatten' =
  bind id

-- Exercise 12
-- Relative Difficulty: 10
--
-- | Applies a structure on functions to a structure on values.
--
-- >>> apply (Id (+1)) (Id 2)
-- Id 3
--
-- >>> apply ((+1) :. (*2) :. Nil) (4 :. 5 :. 6 :. Nil)
-- [5,6,7,8,10,12]
--
-- >>> apply (Full (+1)) (Full 2)
-- Full 3
--
-- >>> apply (Full (+1)) Empty
-- Empty
--
-- >>> apply Empty (Full 2)
-- Empty
--
-- >>> apply Empty Empty
-- Empty
--
-- >>> apply (*) (+10) 6
-- 96
apply ::
  Monad m =>
  m (a -> b)
  -> m a
  -> m b
apply f a =
  bind (`fmap'` a) f

-- Exercise 13
-- Relative Difficulty: 6
-- (bonus: use apply + fmap')
--
-- | Apply a binary function in the Monad environment.
--
-- >>> lift2 (+) (Id 7) (Id 8)
-- Id 15
--
-- >>> lift2 (+) (1 :. 2 :. 3 :. Nil) (4 :. 5 :. Nil)
-- [5,6,6,7,7,8]
--
-- >>> lift2 (+) (Full 7) (Full 8)
-- Full 15
--
-- >>> lift2 (+) (Full 7) Empty
-- Empty
--
-- >>> lift2 (+) Empty (Full 8)
-- Empty
--
-- >>> lift2 (+) len sum (listh [4,5,6])
-- 18
lift2 ::
  Monad m =>
  (a -> b -> c)
  -> m a
  -> m b
  -> m c
lift2 f =
  apply . fmap' f

-- Exercise 14
-- Relative Difficulty: 6
-- (bonus: use apply + lift2)
--
-- | Apply a ternary function in the Monad environment.
--
-- >>> lift3 (\a b c -> a + b + c) (Id 7) (Id 8) (Id 9)
-- Id 24
--
-- >>> lift3 (\a b c -> a + b + c) (1 :. 2 :. 3 :. Nil) (4 :. 5 :. Nil) (6 :. 7 :. 8 :. Nil)
-- [11,12,13,12,13,14,12,13,14,13,14,15,13,14,15,14,15,16]
--
-- >>> lift3 (\a b c -> a + b + c) (Full 7) (Full 8) (Full 9)
-- Full 24
--
-- >>> lift3 (\a b c -> a + b + c) (Full 7) (Full 8) Empty
-- Empty
--
-- >>> lift3 (\a b c -> a + b + c) Empty (Full 8) (Full 9)
-- Empty
--
-- >>> lift3 (\a b c -> a + b + c) Empty Empty (Full 9)
-- Empty
--
-- >>> lift3 (\a b c -> a + b + c) len sum product (listh [4,5,6])
-- 138
lift3 ::
  Monad m =>
  (a -> b -> c -> d)
  -> m a
  -> m b
  -> m c
  -> m d
lift3 f a =
  apply . apply (fmap' f a)

-- Exercise 15
-- Relative Difficulty: 6
-- (bonus: use apply + lift3)
--
-- | Apply a quaternary function in the Monad environment.
--
-- >>> lift4 (\a b c d -> a + b + c + d) (Id 7) (Id 8) (Id 9) (Id 10)
-- Id 34
--
-- >>> lift4 (\a b c d -> a + b + c + d) (1 :. 2 :. 3 :. Nil) (4 :. 5 :. Nil) (6 :. 7 :. 8 :. Nil) (9 :. 10 :. Nil)
-- [20,21,21,22,22,23,21,22,22,23,23,24,21,22,22,23,23,24,22,23,23,24,24,25,22,23,23,24,24,25,23,24,24,25,25,26]
--
-- >>> lift4 (\a b c d -> a + b + c + d) (Full 7) (Full 8) (Full 9) (Full 10)
-- Full 34
--
-- >>> lift4 (\a b c d -> a + b + c + d) (Full 7) (Full 8) Empty  (Full 10)
-- Empty
--
-- >>> lift4 (\a b c d -> a + b + c + d) Empty (Full 8) (Full 9) (Full 10)
-- Empty
--
-- >>> lift4 (\a b c d -> a + b + c + d) Empty Empty (Full 9) (Full 10)
-- Empty
--
-- >>> lift4 (\a b c d -> a + b + c + d) len sum product (sum . filter even) (listh [4,5,6])
-- 148
lift4 ::
  Monad m =>
  (a -> b -> c -> d -> e)
  -> m a
  -> m b
  -> m c
  -> m d
  -> m e
lift4 f a b =
  apply . apply (apply (fmap' f a) b)

-- Exercise 16
-- Relative Difficulty: 3
--
-- | Sequences a list of structures to a structure of list.
--
-- >>> seequence (Id 7 :. Id 8 :. Id 9 :. Nil)
-- Id [7,8,9]
--
-- >>> seequence ((1 :. 2 :. 3 :. Nil) :. (1 :. 2 :. Nil) :. Nil)
-- [[1,1],[1,2],[2,1],[2,2],[3,1],[3,2]]
--
-- >>> seequence (Full 7 :. Empty :. Nil)
-- Empty
--
-- >>> seequence (Full 7 :. Full 8 :. Nil)
-- Full [7,8]
--
-- >>> seequence ((*10) :. (+2) :. Nil) 6
-- [60,8]
seequence ::
  Monad m =>
  List (m a)
  -> m (List a)
seequence =
  foldRight (lift2 (:.)) (return Nil)

-- Exercise 17
-- Relative Difficulty: 3
--
-- | Traverse (map) a list of values with an effect.
--
-- >>> traaverse (\n -> Id (n + 4)) (1 :. 2 :. 3 :. Nil)
-- Id [5,6,7]
--
-- >>> traaverse (\n -> n :. n * 2 :. Nil) (1 :. 2 :. 3 :. Nil)
-- [[1,2,3],[1,2,6],[1,4,3],[1,4,6],[2,2,3],[2,2,6],[2,4,3],[2,4,6]]
--
-- >>> traaverse (\n -> if n < 7 then Full (n * 3) else Empty) (1 :. 2 :. 3 :. Nil)
-- Full [3,6,9]
--
-- >>> traaverse (\n -> if n < 7 then Full (n * 3) else Empty) (1 :. 2 :. 3 :. 14 :. Nil)
-- Empty
--
-- >>> traaverse (*) (1 :. 2 :. 3 :. Nil) 15
-- [15,30,45]
traaverse ::
  Monad m =>
  (a -> m b)
  -> List a
  -> m (List b)
traaverse f =
  seequence . fmap' f

-- Exercise 18
-- Relative Difficulty: 4
--
-- | Replicate an effect a given number of times.
--
-- >>> reeplicate 4 (Id "hi")
-- Id ["hi","hi","hi","hi"]
--
-- >>> reeplicate 4 (Full "hi")
-- Full ["hi","hi","hi","hi"]
--
-- >>> reeplicate 4 Empty
-- Empty
--
-- >>> reeplicate 4 (*2) 5
-- [10,10,10,10]
reeplicate ::
  Monad m =>
  Int
  -> m a
  -> m (List a)
reeplicate n a =
  if n <= 0 
    then 
      return Nil
    else 
      lift2 (:.) a (reeplicate (n - 1) a) 

-- Exercise 19
-- Relative Difficulty: 9
--
-- | Filter a list with a predicate that produces an effect.
--
-- >>> filtering (Id . even) (4 :. 5 :. 6 :. Nil)
-- Id [4,6]
--
-- >>> filtering (\a -> if a > 13 then Empty else Full (a <= 7)) (4 :. 5 :. 6 :. Nil)
-- Full [4,5,6]
--
-- >>> filtering (\a -> if a > 13 then Empty else Full (a <= 7)) (4 :. 5 :. 6 :. 7 :. 8 :. 9 :. Nil)
-- Full [4,5,6,7]
--
-- >>> filtering (\a -> if a > 13 then Empty else Full (a <= 7)) (4 :. 5 :. 6 :. 13 :. 14 :. Nil)
-- Empty
--
-- >>> filtering (>) (4 :. 5 :. 6 :. 7 :. 8 :. 9 :. 10 :. 11 :. 12 :. Nil) 8
-- [9,10,11,12]
filtering ::
  Monad m =>
  (a -> m Bool)
  -> List a
  -> m (List a)
filtering p =
  foldRight (\a b -> bind (\q -> if q then fmap' (a:.) b else b) (p a)) (return Nil)

-----------------------
-- SUPPORT LIBRARIES --
-----------------------

instance Monad IO where
  bind =
    (=<<)
  return =
    P.return

instance Monad [] where
  bind = (P.=<<)
  return = P.return

instance Monad Maybe where
  bind = (P.=<<)
  return = P.return<|MERGE_RESOLUTION|>--- conflicted
+++ resolved
@@ -2,22 +2,14 @@
 
 module Monad.Monad where
 
-<<<<<<< HEAD
-import Core(IO, Num(..), Ord(..), Maybe(..), Bool(..), Int, (=<<), (.), const, id)
-import qualified Prelude as P(return, (=<<))
-import Intro.Id(Id(..))
-import Intro.Optional(Optional(..), bindOptional)
-import Structure.List(List(..), flatMap, foldRight)
-=======
 import Core
 import qualified Prelude as P
 import Intro.Id
 import Intro.Optional
 import Structure.List
->>>>>>> 91a77254
 
 -- $setup
--- >>> import Core(Eq(..), Num(..), Ord(..), even)
+-- >>> import Core(Eq(..), Num(..), Ord(..), even, (.))
 -- >>> import Structure.List(product, sum, len, filter, listh)
 
 class Monad m where
