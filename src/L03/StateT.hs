module L03.StateT where

import L01.Id
import L01.Optional
import L02.List
import L03.Fuunctor
import L03.Moonad
import L03.State
import qualified Data.Set as S
import qualified Data.Foldable as F

-- A `StateT` is a function from a state value `s` to a functor f of (a produced value `a`, and a resulting state `s`).
newtype StateT s f a =
  StateT {
    runStateT ::
      s
      -> f (a, s)
  }

-- Exercise 1
-- Relative Difficulty: 2
<<<<<<< HEAD
-- Implement the `Fluffy` instance for `StateT s f` given a Fluffy f.
instance Fluffy f => Fluffy (StateT s f) where
  furry f (StateT k) =
    StateT (furry (\(a, t) -> (f a, t)) . k)

-- Exercise 2
-- Relative Difficulty: 5
-- Implement the `Misty` instance for `StateT s g` given a Misty f.
-- Make sure the state value is passed through in `banana`.
instance Misty f => Misty (StateT s f) where
  banana f (StateT k) =
    StateT (banana (\(a, t) -> runStateT (f a) t) . k)
  unicorn a =
    StateT (\s -> unicorn (a, s))
=======
-- Implement the `Fuunctor` instance for `StateT s f` given a Fuunctor f.
instance Fuunctor f => Fuunctor (StateT s f) where
  fmaap =
    error "todo"

-- Exercise 2
-- Relative Difficulty: 5
-- Implement the `Moonad` instance for `StateT s g` given a Moonad f.
-- Make sure the state value is passed through in `bind`.
instance Moonad f => Moonad (StateT s f) where
  bind =
    error "todo"
  reeturn =
    error "todo"
>>>>>>> 5263e567

-- A `State'` is `StateT` specialised to the `Id` functor.
type State' s a =
  StateT s Id a

-- Exercise 3
-- Relative Difficulty: 1
-- Provide a constructor for `State'` values.
state' ::
  (s -> (a, s))
  -> State' s a
state' k =
  StateT (Id . k)

-- Exercise 4
-- Relative Difficulty: 1
-- Provide an unwrapper for `State'` values.
runState' ::
  State' s a
  -> s
  -> (a, s)
runState' (StateT k) =
  runId . k

-- Exercise 5
-- Relative Difficulty: 2
-- Run the `StateT` seeded with `s` and retrieve the resulting state.
execT ::
  Fuunctor f =>
  StateT s f a
  -> s
  -> f s
execT (StateT k) =
  furry snd . k

-- Exercise 6
-- Relative Difficulty: 1
-- Run the `State` seeded with `s` and retrieve the resulting state.
exec' ::
  State' s a
  -> s
  -> s
exec' t =
  runId . execT t

-- Exercise 7
-- Relative Difficulty: 2
-- Run the `StateT` seeded with `s` and retrieve the resulting value.
evalT ::
  Fuunctor f =>
  StateT s f a
  -> s
  -> f a
evalT (StateT k) =
  furry fst . k

-- Exercise 8
-- Relative Difficulty: 1
-- Run the `State` seeded with `s` and retrieve the resulting value.
eval' ::
  State' s a
  -> s
  -> a
eval' t =
  runId . evalT t

-- Exercise 9
-- Relative Difficulty: 2
-- A `StateT` where the state also distributes into the produced value.
getT ::
  Moonad f =>
  StateT s f s
getT =
  StateT (\s -> unicorn (s, s))

-- Exercise 10
-- Relative Difficulty: 2
-- A `StateT` where the resulting state is seeded with the given value.
putT ::
  Moonad f =>
  s
  -> StateT s f ()
putT =
  StateT . const . unicorn . (,) ()

-- Exercise 11
-- Relative Difficulty: 4
-- Remove all duplicate elements in a `List`.
-- ~~~ Use filterM and State' with a Data.Set#Set. ~~~
distinct' ::
  (Ord a, Num a) =>
  List a
  -> List a
distinct' x =
  eval' (filterM (\a -> state' (\s -> (a `S.notMember` s, a `S.insert` s))) x) S.empty

-- Exercise 12
-- Relative Difficulty: 5
-- Remove all duplicate elements in a `List`.
-- However, if you see a value greater than `100` in the list,
-- abort the computation by producing `Empty`.
-- ~~~ Use filterM and StateT over Optional with a Data.Set#Set. ~~~
distinctF ::
  (Ord a, Num a) =>
  List a
  -> Optional (List a)
distinctF x =
  evalT (filterM (\a -> StateT (\s ->
    if a > 100 then Empty else Full (a `S.notMember` s, a `S.insert` s))) x) S.empty

-- An `OptionalT` is a functor of an `Optional` value.
data OptionalT f a =
  OptionalT {
    runOptionalT ::
      f (Optional a)
  }

-- Exercise 13
-- Relative Difficulty: 3
<<<<<<< HEAD
-- Implement the `Fluffy` instance for `OptionalT f` given a Fluffy f.
instance Fluffy f => Fluffy (OptionalT f) where
  furry f (OptionalT x) =
    OptionalT (furry (furry f) x)

-- Exercise 14
-- Relative Difficulty: 5
-- Implement the `Misty` instance for `OptionalT f` given a Misty f.
instance Misty f => Misty (OptionalT f) where
  unicorn =
    OptionalT . unicorn . unicorn
  banana f (OptionalT x) =
    OptionalT (banana (\o -> case o of
                               Empty -> unicorn Empty
                               Full a -> runOptionalT (f a)) x)
=======
-- Implement the `Fuunctor` instance for `OptionalT f` given a Fuunctor f.
instance Fuunctor f => Fuunctor (OptionalT f) where
  fmaap =
    error "todo"

-- Exercise 14
-- Relative Difficulty: 5
-- Implement the `Moonad` instance for `OptionalT f` given a Moonad f.
instance Moonad f => Moonad (OptionalT f) where
  reeturn =
    error "todo"
  bind =
    error "todo"
>>>>>>> 5263e567

-- A `Logger` is a pair of a list of log values (`[l]`) and an arbitrary value (`a`).
data Logger l a =
  Logger [l] a
  deriving (Eq, Show)

-- Exercise 15
-- Relative Difficulty: 4
<<<<<<< HEAD
-- Implement the `Fluffy` instance for `Logger`.
instance Fluffy (Logger l) where
  furry f (Logger l a) =
    Logger l (f a)

-- Exercise 16
-- Relative Difficulty: 5
-- Implement the `Misty` instance for `Logger`.
-- The `banana` implementation must append log values to maintain associativity.
instance Misty (Logger l) where
  unicorn =
    Logger []
  banana f (Logger l a) =
    let Logger l' b = f a
    in Logger (l ++ l') b
=======
-- Implement the `Fuunctor` instance for `Logger`.
instance Fuunctor (Logger l) where
  fmaap =
    error "todo"

-- Exercise 16
-- Relative Difficulty: 5
-- Implement the `Moonad` instance for `Logger`.
-- The `bind` implementation must append log values to maintain associativity.
instance Moonad (Logger l) where
  reeturn =
    error "todo"
  bind =
    error "todo"
>>>>>>> 5263e567

-- Exercise 17
-- Relative Difficulty: 1
-- A utility function for producing a `Logger` with one log value.
log1 ::
  l
  -> a
  -> Logger l a
log1 l =
  Logger [l]

-- Exercise 18
-- Relative Difficulty: 10
-- Remove all duplicate integers from a list. Produce a log as you go.
-- If there is an element above 100, then abort the entire computation and produce no result.
-- However, always keep a log. If you abort the computation, produce a log with the value,
-- "aborting > 100: " followed by the value that caused it.
-- If you see an even number, produce a log message, "even number: " followed by the even number.
-- Other numbers produce no log message.
-- ~~~ Use filterM and StateT over (OptionalT over Logger with a Data.Set#Set. ~~~
distinctG ::
  (Integral a, Show a) =>
  List a
  -> Logger String (Optional (List a))
distinctG x =
  runOptionalT (evalT (filterM (\a -> StateT (\s ->
    OptionalT (if a > 100
                 then
                   log1 ("aborting > 100: " ++ show a) Empty
                 else (if even a
                   then log1 ("even number: " ++ show a)
                   else unicorn) (Full (a `S.notMember` s, a `S.insert` s))))) x) S.empty)<|MERGE_RESOLUTION|>--- conflicted
+++ resolved
@@ -19,37 +19,20 @@
 
 -- Exercise 1
 -- Relative Difficulty: 2
-<<<<<<< HEAD
--- Implement the `Fluffy` instance for `StateT s f` given a Fluffy f.
-instance Fluffy f => Fluffy (StateT s f) where
-  furry f (StateT k) =
-    StateT (furry (\(a, t) -> (f a, t)) . k)
-
--- Exercise 2
--- Relative Difficulty: 5
--- Implement the `Misty` instance for `StateT s g` given a Misty f.
--- Make sure the state value is passed through in `banana`.
-instance Misty f => Misty (StateT s f) where
-  banana f (StateT k) =
-    StateT (banana (\(a, t) -> runStateT (f a) t) . k)
-  unicorn a =
-    StateT (\s -> unicorn (a, s))
-=======
 -- Implement the `Fuunctor` instance for `StateT s f` given a Fuunctor f.
 instance Fuunctor f => Fuunctor (StateT s f) where
-  fmaap =
-    error "todo"
+  fmaap f (StateT k) =
+    StateT (fmaap (\(a, t) -> (f a, t)) . k)
 
 -- Exercise 2
 -- Relative Difficulty: 5
 -- Implement the `Moonad` instance for `StateT s g` given a Moonad f.
 -- Make sure the state value is passed through in `bind`.
 instance Moonad f => Moonad (StateT s f) where
-  bind =
-    error "todo"
-  reeturn =
-    error "todo"
->>>>>>> 5263e567
+  bind f (StateT k) =
+    StateT (bind (\(a, t) -> runStateT (f a) t) . k)
+  reeturn a =
+    StateT (\s -> reeturn (a, s))
 
 -- A `State'` is `StateT` specialised to the `Id` functor.
 type State' s a =
@@ -83,7 +66,7 @@
   -> s
   -> f s
 execT (StateT k) =
-  furry snd . k
+  fmaap snd . k
 
 -- Exercise 6
 -- Relative Difficulty: 1
@@ -104,7 +87,7 @@
   -> s
   -> f a
 evalT (StateT k) =
-  furry fst . k
+  fmaap fst . k
 
 -- Exercise 8
 -- Relative Difficulty: 1
@@ -123,7 +106,7 @@
   Moonad f =>
   StateT s f s
 getT =
-  StateT (\s -> unicorn (s, s))
+  StateT (\s -> reeturn (s, s))
 
 -- Exercise 10
 -- Relative Difficulty: 2
@@ -133,7 +116,7 @@
   s
   -> StateT s f ()
 putT =
-  StateT . const . unicorn . (,) ()
+  StateT . const . reeturn . (,) ()
 
 -- Exercise 11
 -- Relative Difficulty: 4
@@ -169,37 +152,21 @@
 
 -- Exercise 13
 -- Relative Difficulty: 3
-<<<<<<< HEAD
--- Implement the `Fluffy` instance for `OptionalT f` given a Fluffy f.
-instance Fluffy f => Fluffy (OptionalT f) where
-  furry f (OptionalT x) =
-    OptionalT (furry (furry f) x)
-
--- Exercise 14
--- Relative Difficulty: 5
--- Implement the `Misty` instance for `OptionalT f` given a Misty f.
-instance Misty f => Misty (OptionalT f) where
-  unicorn =
-    OptionalT . unicorn . unicorn
-  banana f (OptionalT x) =
-    OptionalT (banana (\o -> case o of
-                               Empty -> unicorn Empty
-                               Full a -> runOptionalT (f a)) x)
-=======
 -- Implement the `Fuunctor` instance for `OptionalT f` given a Fuunctor f.
 instance Fuunctor f => Fuunctor (OptionalT f) where
-  fmaap =
-    error "todo"
+  fmaap f (OptionalT x) =
+    OptionalT (fmaap (fmaap f) x)
 
 -- Exercise 14
 -- Relative Difficulty: 5
 -- Implement the `Moonad` instance for `OptionalT f` given a Moonad f.
 instance Moonad f => Moonad (OptionalT f) where
   reeturn =
-    error "todo"
-  bind =
-    error "todo"
->>>>>>> 5263e567
+    OptionalT . reeturn . reeturn
+  bind f (OptionalT x) =
+    OptionalT (bind (\o -> case o of
+                             Empty -> reeturn Empty
+                             Full a -> runOptionalT (f a)) x)
 
 -- A `Logger` is a pair of a list of log values (`[l]`) and an arbitrary value (`a`).
 data Logger l a =
@@ -208,27 +175,10 @@
 
 -- Exercise 15
 -- Relative Difficulty: 4
-<<<<<<< HEAD
--- Implement the `Fluffy` instance for `Logger`.
-instance Fluffy (Logger l) where
-  furry f (Logger l a) =
-    Logger l (f a)
-
--- Exercise 16
--- Relative Difficulty: 5
--- Implement the `Misty` instance for `Logger`.
--- The `banana` implementation must append log values to maintain associativity.
-instance Misty (Logger l) where
-  unicorn =
-    Logger []
-  banana f (Logger l a) =
-    let Logger l' b = f a
-    in Logger (l ++ l') b
-=======
 -- Implement the `Fuunctor` instance for `Logger`.
 instance Fuunctor (Logger l) where
-  fmaap =
-    error "todo"
+  fmaap f (Logger l a) =
+    Logger l (f a)
 
 -- Exercise 16
 -- Relative Difficulty: 5
@@ -236,10 +186,10 @@
 -- The `bind` implementation must append log values to maintain associativity.
 instance Moonad (Logger l) where
   reeturn =
-    error "todo"
-  bind =
-    error "todo"
->>>>>>> 5263e567
+    Logger []
+  bind f (Logger l a) =
+    let Logger l' b = f a
+    in Logger (l ++ l') b
 
 -- Exercise 17
 -- Relative Difficulty: 1
@@ -271,4 +221,4 @@
                    log1 ("aborting > 100: " ++ show a) Empty
                  else (if even a
                    then log1 ("even number: " ++ show a)
-                   else unicorn) (Full (a `S.notMember` s, a `S.insert` s))))) x) S.empty)+                   else reeturn) (Full (a `S.notMember` s, a `S.insert` s))))) x) S.empty)