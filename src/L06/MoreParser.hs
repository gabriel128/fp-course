--- conflicted
+++ resolved
@@ -12,15 +12,12 @@
 (<.>) ::
   Parser a
   -> Input
-<<<<<<< HEAD
-  -> Validation a
-(<.>) i =
-  mapValidation snd . parse i
-=======
   -> Maybe a
-(<.>) =
-  error "todo"
->>>>>>> 4b7ade34
+P p <.> i =
+  case p i of
+    Result _ a -> Just a
+    _          -> Nothing
+
 
 -- Exercise 1
 -- Write a parser that will parse zero or more spaces.
@@ -303,8 +300,8 @@
   Parser ()
 eof =
   P (\s -> case s of
-             [] -> Value ([], ())
-             x -> Error ("Expected EOF but got " ++ x))
+             [] -> Result [] ()
+             x -> ExpectedEof x)
 
 -- Exercise 18
 -- | Write a parser that produces a characer that satisfies all of the given predicates.
