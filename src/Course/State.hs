{-# LANGUAGE NoImplicitPrelude #-}
{-# LANGUAGE ScopedTypeVariables #-}
{-# LANGUAGE InstanceSigs #-}
{-# LANGUAGE RebindableSyntax #-}

module Course.State where

import Course.Core
import qualified Prelude as P
import Course.Optional
import Course.List
import Course.Functor
import Course.Applicative
import Course.Monad
import qualified Data.Set as S

-- $setup
-- >>> import Test.QuickCheck.Function
-- >>> import Data.List(nub)
-- >>> import Test.QuickCheck
-- >>> import qualified Prelude as P(fmap)
-- >>> import Course.Core
-- >>> import Course.List
-- >>> instance Arbitrary a => Arbitrary (List a) where arbitrary = P.fmap listh arbitrary

-- A `State` is a function from a state value `s` to (a produced value `a`, and a resulting state `s`).
newtype State s a = State {runState :: s -> (a, s)}

-- | Run the `State` seeded with `s` and retrieve the resulting state.
--
-- prop> \(Fun _ f) s -> exec (State f) s == snd (runState (State f) s)
exec :: State s a -> s -> s
exec s = snd . runState s

-- | Run the `State` seeded with `s` and retrieve the resulting value.
--
-- prop> \(Fun _ f) s -> eval (State f) s == fst (runState (State f) s)
eval :: State s a -> s -> a
eval s = fst . runState s

-- | A `State` where the state also distributes into the produced value.
--
-- >>> runState get 0
-- (0,0)
get :: State s s
get = State (join (,))

-- | A `State` where the resulting state is seeded with the given value.
--
-- >>> runState (put 1) 0
-- ((),1)
put :: s -> State s ()
put s = State (const ((), s))

-- | Implement the `Functor` instance for `State s`.
--
-- >>> runState ((+1) <$> State (\s -> (9, s * 2))) 3
-- (10,6)
instance Functor (State s) where
  (<$>) :: (a -> b) -> State s a -> State s b
  f <$> s = State (\x -> (f (eval s x), exec s x))

-- | Implement the `Applicative` instance for `State s`.
--
-- >>> runState (pure 2) 0
-- (2,0)
--
-- >>> runState (pure (+1) <*> pure 0) 0
-- (1,0)
--
-- >>> import qualified Prelude as P
-- >>> runState (State (\s -> ((+3), s P.++ ["apple"])) <*> State (\s -> (7, s P.++ ["banana"]))) []
-- (10,["apple","banana"])
instance Applicative (State s) where
<<<<<<< HEAD
  pure :: a -> State s a
  pure a = State (\s -> (a, s))
  (<*>) :: State s (a -> b) -> State s a -> State s b
  fs <*> state = State (\x ->
                      let (f, s) = runState fs x
                          (a, s') = runState state s
                       in (f a, s'))
=======
  pure ::
    a
    -> State s a
  pure =
    error "todo: Course.State pure#instance (State s)"
  (<*>) ::
    State s (a -> b)
    -> State s a
    -> State s b
  (<*>) =
    error "todo: Course.State (<*>)#instance (State s)"
>>>>>>> 83fd213d

-- | Implement the `Monad` instance for `State s`.
--
-- >>> runState ((const $ put 2) =<< put 1) 0
-- ((),2)
--
-- >>> let modify f = State (\s -> ((), f s)) in runState (modify (+1) >>= \() -> modify (*2)) 7
-- ((),16)
instance Monad (State s) where
  (=<<) :: (a -> State s b) -> State s a -> State s b
  g =<< s = State f
    where
      f initState =
        let (a, s') = runState s initState
        in runState (g a) s'

-- | Find the first element in a `List` that satisfies a given predicate.
-- It is possible that no element is found, hence an `Optional` result.
-- However, while performing the search, we sequence some `Monad` effect through.
--
-- Note the similarity of the type signature to List#find
-- where the effect appears in every return position:
--   find ::  (a ->   Bool) -> List a ->    Optional a
--   findM :: (a -> f Bool) -> List a -> f (Optional a)
--
-- >>> let p x = (\s -> (const $ pure (x == 'c')) =<< put (1+s)) =<< get in runState (findM p $ listh ['a'..'h']) 0
-- (Full 'c',3)
--
-- >>> let p x = (\s -> (const $ pure (x == 'i')) =<< put (1+s)) =<< get in runState (findM p $ listh ['a'..'h']) 0
-- (Empty,8)
findM :: Monad f => (a -> f Bool) -> List a -> f (Optional a)
findM _ Nil = return Empty
findM p (x :. xs) = p x >>= (\b -> if b then pure (Full x) else findM p xs)


-- | Find the first element in a `List` that repeats.
-- It is possible that no element repeats, hence an `Optional` result.
--
-- /Tip:/ Use `findM` and `State` with a @Data.Set#Set@.
--
-- prop> \xs -> case firstRepeat xs of Empty -> let xs' = hlist xs in nub xs' == xs'; Full x -> length (filter (== x) xs) > 1
-- prop> \xs -> case firstRepeat xs of Empty -> True; Full x -> let (l, (rx :. rs)) = span (/= x) xs in let (l2, r2) = span (/= x) rs in let l3 = hlist (l ++ (rx :. Nil) ++ l2) in nub l3 == l3

firstRepeat :: Ord a => List a -> Optional a
firstRepeat Nil = Empty
firstRepeat (y :. ys) = found $ eval (findM p ys) ()
  where
    p x = pure (x == y)
    found Empty = firstRepeat ys
    found x = x

-- | Remove all duplicate elements in a `List`.
-- /Tip:/ Use `filtering` and `State` with a @Data.Set#Set@.
--
-- prop> \xs -> firstRepeat (distinct xs) == Empty
--
-- prop> \xs -> distinct xs == distinct (flatMap (\x -> x :. x :. Nil) xs)

fromSet :: Ord a => S.Set a -> List a
fromSet = listh . S.toList

-- distinct :: Ord a => List a -> List a
-- distinct = do
  -- xs <- get
  -- return xs

  -- eval (filtering p xs) S.empty
  -- where
  --   p x = State (\s -> (True, S.insert x s))

-- distinct xs = fromSet $ exec (foldRight reducer get xs) S.empty
--   where
--     reducer x acc = acc >>= \a -> State (\s -> (a, S.insert x s))
-- distinct xs = listh . S.toList . S.fromList $ hlist xs

chain :: (Int, P.String)
chain = runState (State (\s -> (1, 'a' : s)) >>= (\a -> State (\s' -> (1 + a, 'b' : s')))) ""
-- | A happy number is a positive integer, where the sum of the square of its digits eventually reaches 1 after repetition.
-- In contrast, a sad number (not a happy number) is where the sum of the square of its digits never reaches 1
-- because it results in a recurring sequence.
--
-- /Tip:/ Use `firstRepeat` with `produce`.
--
-- /Tip:/ Use `join` to write a @square@ function.
--
-- /Tip:/ Use library functions: @Optional#contains@, @Data.Char#digitToInt@.
--
-- >>> isHappy 4
-- False
--
-- >>> isHappy 7
-- True
--
-- >>> isHappy 42
-- False
--
-- >>> isHappy 44
-- True
isHappy :: Integer -> Bool
isHappy x = computeHapiness x (State (const (0, digits x)))

computeHapiness :: Integer -> State (List Int) Integer -> Bool
computeHapiness x xs
  | digitsToNumber (exec xs Nil) == x &&  (eval xs Nil) > 0 = False
  | (exec xs Nil) == (1 :. Nil) && (eval xs Nil) > 0 = True
  | otherwise = computeHapiness x squareSumState
      where
        squareSumState = xs >>= (\a -> State (\s -> (a + 1, nextState s)))
        nextState = digits . toInteger . sum . map (join (*))

digits :: Integer -> List Int
digits = reverse . map P.fromIntegral . unfoldr p
  where
    p 0 = Empty
    p x = Full (x `mod` 10, x `div` 10)

digitsToNumber :: List Int -> Integer
digitsToNumber xs = exec (foldRight reducer (pure 1) xs) 0
  where
    reducer x oldState = oldState >>= (\mult -> State (\acc -> (mult * 10, toInteger x * mult + acc)))

-- digitsToNumber = snd . foldRight reducer (1, 0)
--   where
--     reducer x (mult, acc) = (mult * 10, toInteger x * mult + acc)

-- computeHapiness' :: Integer -> List Int -> Integer -> Bool
-- computeHapiness' x xs n
--   | digitsToNumber xs == x &&  n > 0 = False
--   | xs == (1 :. Nil) && n > 0 = True
--   | otherwise = computeHapiness' x (digits squareSum) (n+1)
--       where
--         squareSum = toInteger . sum . map (P.^2) $ xs

{-
create a *roll calculator*... so, write a set of functions that manipulate some number on the resultant value of a `State` Monad value, and have these functions also write a string to an array of strings held inside the `State` value. You should use `State (List String) Integer` and at the end, you should be able to run an expression like this: `add 5 >>= add 3 >>= subtract 2 >>= multiply 23 >>= divide 2` and have the resultant log and the correct result be printed out to the screen. You can run it across a few different numbers and try it out.
-}

type Log = P.String

operation :: (Integer -> Integer -> Integer) -> Log -> Integer -> Integer -> State (List (List Char)) Integer
operation f logref x total = State (\s -> (total `f` x, s ++ log))
  where
    log = (listh logref ++ listh " " ++ show' x) :. Nil


add :: Integer -> Integer ->  State (List (List Char)) Integer
add = operation (+) "Added"

subtract :: Integer -> Integer ->  State (List (List Char)) Integer
subtract = operation (-) "Subtracted"

multiply :: Integer -> Integer ->  State (List (List Char)) Integer
multiply = operation (*) "Multiplied"

divide :: Integer -> Integer ->  State (List (List Char)) Integer
divide = operation div "Divided"


julianCalculation :: (Integer, List (List Char))
julianCalculation = runState (pure 0 >>= add 5 >>= add 3 >>= subtract 2 >>= multiply 23 >>= divide 2) Nil<|MERGE_RESOLUTION|>--- conflicted
+++ resolved
@@ -72,7 +72,6 @@
 -- >>> runState (State (\s -> ((+3), s P.++ ["apple"])) <*> State (\s -> (7, s P.++ ["banana"]))) []
 -- (10,["apple","banana"])
 instance Applicative (State s) where
-<<<<<<< HEAD
   pure :: a -> State s a
   pure a = State (\s -> (a, s))
   (<*>) :: State s (a -> b) -> State s a -> State s b
@@ -80,19 +79,6 @@
                       let (f, s) = runState fs x
                           (a, s') = runState state s
                        in (f a, s'))
-=======
-  pure ::
-    a
-    -> State s a
-  pure =
-    error "todo: Course.State pure#instance (State s)"
-  (<*>) ::
-    State s (a -> b)
-    -> State s a
-    -> State s b
-  (<*>) =
-    error "todo: Course.State (<*>)#instance (State s)"
->>>>>>> 83fd213d
 
 -- | Implement the `Monad` instance for `State s`.
 --
